--- conflicted
+++ resolved
@@ -67,13 +67,8 @@
     "tailwindcss-animate": "^1.0.5",
     "tailwindcss-radix": "^2.8.0",
     "url": "^0.11.0",
-<<<<<<< HEAD
-    "use-react-screenshot": "github:danny-avila/use-react-screenshot#master",
     "uuidv4": "^6.2.13",
     "@tanstack/react-query": "^4.28.0"
-=======
-    "uuidv4": "^6.2.13"
->>>>>>> 7ec90a35
   },
   "devDependencies": {
     "@types/jest": "^29.5.0",
